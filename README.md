--- conflicted
+++ resolved
@@ -157,9 +157,6 @@
 - **평가 결과**: `outputs/` 디렉토리에서 확인 가능
   - evaluation_results.json: 상세 평가 결과
   - evaluation_metrics.csv: 주요 성능 지표
-<<<<<<< HEAD
-  - batch_api_input/output.jsonl: API 입출력 기록
-=======
   - batch_api_input/output.jsonl: API 입출력 기록
 
 ### 1. 최종 성능
@@ -184,5 +181,4 @@
 | 답변 검증 시스템 개선 | 76% | 유의미한 변화 없음 |
 | Comparison + Role Prompting | 71% | 성능 저하 |
 | Cross-encoder Reranking | 76% | 성능 변화 없음, 처리 시간 증가 |
-| Faiss 벡터 검색 | 48% | 성능 크게 저하 |
->>>>>>> bbd12965
+| Faiss 벡터 검색 | 48% | 성능 크게 저하 |